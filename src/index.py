--- conflicted
+++ resolved
@@ -14,7 +14,7 @@
 from tqdm.auto import tqdm
 
 import src.objects as objects
-from src.utils import Paths, IDMap, reconstruct_abstract, clean_string, reconstruct_abstract_new
+from src.utils import Paths, IDMap, reconstruct_abstract, clean_string
 
 
 class BaseIndexer:
@@ -52,20 +52,10 @@
             with open(self.offset_path, 'w') as fp:
                 fp.write('work_id,offset,len\n')
 
-        ix_col = 'concept_id' if self.kind == 'concepts' else 'work_id'
-        df = pd.read_csv(self.offset_path, engine='c')
-
-        if self.kind != 'concepts':
-            df = df.drop_duplicates(subset=['work_id']).set_index('work_id')
-        else:
-            df = df.set_index('concept_id')
         return (
-            df
-<<<<<<< HEAD
-                .to_dict('index')
-=======
+            pd.read_csv(self.offset_path, index_col=0, engine='c')
+            .drop_duplicates()
             .to_dict('index')
->>>>>>> 960ae336
         )
 
     def update_index_from_dump(self):
@@ -92,9 +82,6 @@
                     self.write_index(bites=work_bytes, id_=work_id)
                     updates += 1
 
-                if updates > 0 and updates % 100 == 0:
-                    print(f'Added {updates:,} new entries')
-
         if updates > 0:
             print(f'{updates:,} new entries added from dump')
 
@@ -114,8 +101,7 @@
             previous_len = 0
         else:
             # possible bug here..
-            # last_key = list(self.offsets.keys())[-1]
-            last_key, _ = _, self.offsets[last_key] = self.offsets.popitem()
+            last_key = list(self.offsets.keys())[-1]
             previous_offset, previous_len = self.offsets[last_key]['offset'], self.offsets[last_key]['len']
 
         offset = previous_offset + previous_len
@@ -400,18 +386,7 @@
             self.encoder.encode_venue(venue=work.venue),  # venue
         ])
 
-        try:
-            abstract = reconstruct_abstract(work.abstract_inverted_index)
-        except Exception as e:
-<<<<<<< HEAD
-            try:
-                abstract = reconstruct_abstract_new(work.abstract_inverted_index)
-            except Exception as e:
-                abstract = ''
-
-=======
-            abstract = reconstruct_abstract_new(work.abstract_inverted_index)
->>>>>>> 960ae336
+        abstract = clean_string(reconstruct_abstract(work.abstract_inverted_index))  # abstract
         # print(f'{abstract=!r}')
         bites.append(self.encoder.encode_string(abstract))
 
