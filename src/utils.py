--- conflicted
+++ resolved
@@ -389,12 +389,7 @@
                     country_code = inst_info_d['country_code'].get(inst_id, pd.NA)
 
                     # raw affil string is forcibly set to pd.NA
-<<<<<<< HEAD
-                    raw_affil_string = authorship.get('raw_affiliation_string', pd.NA)
-                    raw_affil_string = '' if (pd.isna(raw_affil_string) or raw_affil_string == '') else raw_affil_string
-=======
                     raw_affil_string = authorship.get('raw_affiliation_string', '')
->>>>>>> 0841a3cd
                     raw_affil_string = raw_affil_string if raw_affil_string != '' else pd.NA
 
                     authorship_rows.append({
